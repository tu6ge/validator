--- conflicted
+++ resolved
@@ -124,15 +124,11 @@
             }
         };
         RuleList {
-<<<<<<< HEAD
             list: if is_dup {
                 vec![ErasedRule::new(self)]
             } else {
                 vec![ErasedRule::<M>::new(self), ErasedRule::new(other)]
             },
-=======
-            list: vec![ErasedRule::new(self), ErasedRule::new(other)],
->>>>>>> 72f3d84f
             ..Default::default()
         }
     }
@@ -174,11 +170,9 @@
     }
 }
 
-<<<<<<< HEAD
-impl<M> RuleList<M>
-where
-    M: 'static,
-{
+
+
+impl<M> RuleList<M> {
     pub fn remove_duplicate(&mut self, other: &ErasedRule<M>) {
         let name = other.name();
 
@@ -207,9 +201,6 @@
         }
     }
 
-=======
-impl<M> RuleList<M> {
->>>>>>> 72f3d84f
     pub fn and<R>(mut self, other: R) -> Self
     where
         R: Rule<(), Message = M>,
