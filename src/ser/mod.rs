--- conflicted
+++ resolved
@@ -7,75 +7,6 @@
 #[cfg(test)]
 mod test;
 
-<<<<<<< HEAD
-=======
-#[derive(Debug, PartialEq, Eq, Clone, Ord, PartialOrd)]
-pub enum Value {
-    UInt8(u8),
-    Int8(i8),
-    UInt16(u16),
-    Int16(i16),
-    UInt32(u32),
-    Int32(i32),
-    UInt64(u64),
-    Int64(i64),
-    Float32(crate::float::Float32),
-    Float64(crate::float::Float64),
-    String(String),
-    Unit,
-    // Boolean(bool),
-    // Char(char),
-    Option(Vec<Value>),
-    Array(Vec<Value>),
-    Tuple(Vec<Value>),
-    TupleStruct(Vec<Value>),
-    NewtypeStruct(Vec<Value>),
-
-    Enum(&'static str, Vec<Value>),
-    EnumUnit(&'static str),
-    TupleVariant(&'static str, Vec<Value>),
-
-    Map(BTreeMap<Value, Value>),
-
-    StructKey(String),
-    /// the BtreeMap key only be StructKey(_)
-    Struct(BTreeMap<Value, Value>),
-
-    StructVariantKey(String),
-    /// the BtreeMap key only be StructVariantKey(_)
-    StructVariant(&'static str, BTreeMap<Value, Value>),
-}
-
-pub struct ValueMap {
-    value: Value,
-    index: FieldNames,
-}
-
-impl ValueMap {
-    pub(crate) fn new(value: Value) -> Self {
-        Self {
-            value,
-            index: FieldNames::default(),
-        }
-    }
-    pub fn index(&mut self, index: FieldNames) {
-        self.index = index;
-    }
-    pub fn current(&self) -> Option<&Value> {
-        self.value.get_with_names(&self.index)
-    }
-    pub fn current_mut(&mut self) -> Option<&mut Value> {
-        self.value.get_with_names_mut(&self.index)
-    }
-    pub fn get(&self, key: &FieldName) -> Option<&Value> {
-        self.value.get_with_name(key)
-    }
-    pub(crate) fn value(self) -> Value {
-        self.value
-    }
-}
-
->>>>>>> 7cb86bbb
 pub fn to_value<T>(value: T) -> Result<Value, MyErr>
 where
     T: ser::Serialize,
@@ -83,113 +14,6 @@
     value.serialize(Serializer)
 }
 
-<<<<<<< HEAD
-=======
-impl Value {
-    pub fn get_with_name(&self, name: &FieldName) -> Option<&Value> {
-        match (name, self) {
-            (FieldName::Array(i), Value::Array(vec)) => vec.get(*i),
-            (FieldName::Tuple(i), Value::Tuple(vec))
-            | (FieldName::Tuple(i), Value::TupleStruct(vec))
-            | (FieldName::Tuple(i), Value::NewtypeStruct(vec))
-            | (FieldName::Tuple(i), Value::Enum(_, vec))
-            | (FieldName::Tuple(i), Value::TupleVariant(_, vec)) => vec.get(*i as usize),
-            (FieldName::Literal(str), Value::Struct(btree)) => {
-                btree.get(&Value::StructKey(str.to_string()))
-            }
-            (FieldName::StructVariant(str), Value::StructVariant(_, btree)) => {
-                btree.get(&Value::StructVariantKey(str.to_string()))
-            }
-            _ => None,
-        }
-    }
-    pub fn get_with_names(&self, names: &FieldNames) -> Option<&Value> {
-        let mut value = Some(self);
-        let mut parser = Parser::new(names.string());
-        loop {
-            match parser.next_name() {
-                Ok(Some(name)) => {
-                    value = match value {
-                        Some(v) => v.get_with_name(&name),
-                        None => return None,
-                    }
-                }
-                Ok(None) => break value,
-                Err(_) => return None,
-            }
-        }
-    }
-    pub fn get_with_name_mut(&mut self, name: &FieldName) -> Option<&mut Value> {
-        match (name, self) {
-            (FieldName::Array(i), Value::Array(vec)) => vec.get_mut(*i),
-            (FieldName::Tuple(i), Value::Tuple(vec))
-            | (FieldName::Tuple(i), Value::TupleStruct(vec))
-            | (FieldName::Tuple(i), Value::NewtypeStruct(vec))
-            | (FieldName::Tuple(i), Value::Enum(_, vec))
-            | (FieldName::Tuple(i), Value::TupleVariant(_, vec)) => vec.get_mut(*i as usize),
-            (FieldName::Literal(str), Value::Struct(btree)) => {
-                btree.get_mut(&Value::StructKey(str.to_string()))
-            }
-            (FieldName::StructVariant(str), Value::StructVariant(_, btree)) => {
-                btree.get_mut(&Value::StructVariantKey(str.to_string()))
-            }
-            _ => None,
-        }
-    }
-    pub fn get_with_names_mut(&mut self, names: &FieldNames) -> Option<&mut Value> {
-        let mut value = Some(self);
-        let mut parser = Parser::new(names.string());
-        loop {
-            match parser.next_name() {
-                Ok(Some(name)) => {
-                    value = match value {
-                        Some(v) => v.get_with_name_mut(&name),
-                        None => break None,
-                    }
-                }
-                Ok(None) => break value,
-                Err(_) => break None,
-            }
-        }
-    }
-
-    pub(crate) fn get(&self, key: &str) -> Option<&Value> {
-        if let Self::Struct(map) = self {
-            map.get(&Value::StructKey(key.to_string()))
-        } else {
-            None
-        }
-    }
-    pub(crate) fn get_mut(&mut self, key: &str) -> Option<&mut Value> {
-        if let Self::Struct(map) = self {
-            map.get_mut(&Value::StructKey(key.to_string()))
-        } else {
-            None
-        }
-    }
-    pub(crate) fn get_clone(&self, key: &str) -> Option<Value> {
-        self.get(key).cloned()
-    }
-    pub fn is_leaf(&self) -> bool {
-        match self {
-            Self::UInt8(_)
-            | Self::UInt16(_)
-            | Self::UInt32(_)
-            | Self::UInt64(_)
-            | Self::Int8(_)
-            | Self::Int16(_)
-            | Self::Int32(_)
-            | Self::Int64(_)
-            | Self::Float32(_)
-            | Self::Float64(_) => true,
-            Self::Unit => true,
-            Self::String(_) => true,
-            _ => false,
-        }
-    }
-}
-
->>>>>>> 7cb86bbb
 pub(crate) struct Serializer;
 
 #[derive(Debug)]
